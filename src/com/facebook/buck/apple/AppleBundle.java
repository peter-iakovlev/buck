/*
 * Copyright 2014-present Facebook, Inc.
 *
 * Licensed under the Apache License, Version 2.0 (the "License"); you may
 * not use this file except in compliance with the License. You may obtain
 * a copy of the License at
 *
 *     http://www.apache.org/licenses/LICENSE-2.0
 *
 * Unless required by applicable law or agreed to in writing, software
 * distributed under the License is distributed on an "AS IS" BASIS, WITHOUT
 * WARRANTIES OR CONDITIONS OF ANY KIND, either express or implied. See the
 * License for the specific language governing permissions and limitations
 * under the License.
 */

package com.facebook.buck.apple;

import com.dd.plist.NSArray;
import com.dd.plist.NSNumber;
import com.dd.plist.NSObject;
import com.dd.plist.NSString;
import com.facebook.buck.apple.platform_type.ApplePlatformType;
import com.facebook.buck.apple.toolchain.AppleCxxPlatform;
import com.facebook.buck.apple.toolchain.ApplePlatform;
import com.facebook.buck.apple.toolchain.AppleSdk;
import com.facebook.buck.apple.toolchain.CodeSignIdentity;
import com.facebook.buck.apple.toolchain.CodeSignIdentityStore;
import com.facebook.buck.apple.toolchain.ProvisioningProfileMetadata;
import com.facebook.buck.apple.toolchain.ProvisioningProfileStore;
import com.facebook.buck.core.build.buildable.context.BuildableContext;
import com.facebook.buck.core.build.context.BuildContext;
import com.facebook.buck.core.exceptions.HumanReadableException;
import com.facebook.buck.core.model.BuildTarget;
import com.facebook.buck.core.model.impl.BuildTargetPaths;
import com.facebook.buck.core.rulekey.AddToRuleKey;
import com.facebook.buck.core.rules.ActionGraphBuilder;
import com.facebook.buck.core.rules.BuildRule;
import com.facebook.buck.core.rules.BuildRuleParams;
import com.facebook.buck.core.rules.BuildRuleResolver;
import com.facebook.buck.core.rules.attr.HasRuntimeDeps;
import com.facebook.buck.core.rules.impl.AbstractBuildRuleWithDeclaredAndExtraDeps;
import com.facebook.buck.core.rules.tool.BinaryBuildRule;
import com.facebook.buck.core.sourcepath.ExplicitBuildTargetSourcePath;
import com.facebook.buck.core.sourcepath.PathSourcePath;
import com.facebook.buck.core.sourcepath.SourcePath;
import com.facebook.buck.core.sourcepath.resolver.SourcePathResolver;
import com.facebook.buck.core.toolchain.tool.Tool;
import com.facebook.buck.core.toolchain.tool.impl.CommandTool;
import com.facebook.buck.core.util.log.Logger;
import com.facebook.buck.cxx.CxxPreprocessorInput;
import com.facebook.buck.cxx.HasAppleDebugSymbolDeps;
import com.facebook.buck.cxx.NativeTestable;
import com.facebook.buck.cxx.toolchain.CxxPlatform;
import com.facebook.buck.file.WriteFile;
import com.facebook.buck.io.BuildCellRelativePath;
import com.facebook.buck.io.file.MorePaths;
import com.facebook.buck.io.filesystem.ProjectFilesystem;
import com.facebook.buck.rules.args.SourcePathArg;
import com.facebook.buck.step.Step;
import com.facebook.buck.step.fs.CopyStep;
import com.facebook.buck.step.fs.FindAndReplaceStep;
import com.facebook.buck.step.fs.MakeCleanDirectoryStep;
import com.facebook.buck.step.fs.MkdirStep;
import com.facebook.buck.step.fs.MoveStep;
import com.facebook.buck.step.fs.RmStep;
import com.facebook.buck.step.fs.WriteFileStep;
import com.facebook.buck.util.types.Either;
import com.google.common.base.Joiner;
import com.google.common.base.Preconditions;
import com.google.common.base.Suppliers;
import com.google.common.collect.ImmutableList;
import com.google.common.collect.ImmutableMap;
import com.google.common.collect.ImmutableSet;
import com.google.common.collect.ImmutableSortedSet;
import com.google.common.collect.Iterables;
import com.google.common.hash.HashCode;
import com.google.common.io.Files;
import com.google.common.util.concurrent.Futures;
import java.nio.file.Path;
import java.nio.file.Paths;
import java.time.Duration;
import java.util.HashSet;
import java.util.List;
import java.util.Locale;
import java.util.Map;
import java.util.Objects;
import java.util.Optional;
import java.util.Set;
import java.util.function.Supplier;
import java.util.stream.Collectors;
import java.util.stream.Stream;

/**
 * Creates a bundle: a directory containing files and subdirectories, described by an Info.plist.
 */
public class AppleBundle extends AbstractBuildRuleWithDeclaredAndExtraDeps
    implements NativeTestable, BuildRuleWithBinary, HasRuntimeDeps, BinaryBuildRule {

  private static final Logger LOG = Logger.get(AppleBundle.class);
  public static final String CODE_SIGN_ENTITLEMENTS = "CODE_SIGN_ENTITLEMENTS";
  private static final String FRAMEWORK_EXTENSION =
      AppleBundleExtension.FRAMEWORK.toFileExtension();
  private static final String PP_DRY_RUN_RESULT_FILE = "BUCK_pp_dry_run.plist";
  private static final String CODE_SIGN_DRY_RUN_ARGS_FILE = "BUCK_code_sign_args.plist";
  private static final String CODE_SIGN_DRY_RUN_ENTITLEMENTS_FILE =
      "BUCK_code_sign_entitlements.plist";

  @AddToRuleKey private final String extension;

  @AddToRuleKey private final Optional<String> productName;

  @AddToRuleKey private final SourcePath infoPlist;

  @AddToRuleKey private final ImmutableMap<String, String> infoPlistSubstitutions;

  @AddToRuleKey private final Optional<SourcePath> entitlementsFile;

  @AddToRuleKey private final Optional<BuildRule> binary;

  @AddToRuleKey private final Optional<AppleDsym> appleDsym;

  @AddToRuleKey private final ImmutableSet<BuildRule> extraBinaries;

  @AddToRuleKey private final AppleBundleDestinations destinations;

  @AddToRuleKey private final AppleBundleResources resources;

  @AddToRuleKey private final Set<SourcePath> frameworks;

  @AddToRuleKey private final Tool ibtool;

  @AddToRuleKey private final ImmutableSortedSet<BuildTarget> tests;

  @AddToRuleKey private final ApplePlatform platform;

  @AddToRuleKey private final String sdkName;

  @AddToRuleKey private final String sdkVersion;

  @AddToRuleKey private final ProvisioningProfileStore provisioningProfileStore;

  @AddToRuleKey private final Supplier<ImmutableList<CodeSignIdentity>> codeSignIdentitiesSupplier;

  @AddToRuleKey private final Optional<Tool> codesignAllocatePath;

  @AddToRuleKey private final Tool codesign;

  @AddToRuleKey private final Optional<Tool> swiftStdlibTool;

  @AddToRuleKey private final Tool lipo;

  @AddToRuleKey private final boolean dryRunCodeSigning;

  @AddToRuleKey private final ImmutableList<String> codesignFlags;

  @AddToRuleKey private final Optional<String> codesignIdentitySubjectName;

  // Need to use String here as RuleKeyBuilder requires that paths exist to compute hashes.
  @AddToRuleKey private final ImmutableMap<SourcePath, String> extensionBundlePaths;

  @AddToRuleKey private final boolean copySwiftStdlibToFrameworks;

  @AddToRuleKey private final boolean useEntitlementsWhenAdhocCodeSigning;

  private final Optional<AppleAssetCatalog> assetCatalog;
  private final Optional<CoreDataModel> coreDataModel;
  private final Optional<SceneKitAssets> sceneKitAssets;
  private final Optional<String> platformBuildVersion;
  private final Optional<String> xcodeVersion;
  private final Optional<String> xcodeBuildVersion;
  private final Path sdkPath;

  private final String minOSVersion;
  private final String binaryName;
  private final Path bundleRoot;
  private final Path binaryPath;
  private final Path bundleBinaryPath;

  private final boolean ibtoolModuleFlag;
  private final ImmutableList<String> ibtoolFlags;

  private final boolean hasBinary;
  private final boolean cacheable;
  private final boolean verifyResources;

  private final Duration codesignTimeout;
  private static final ImmutableList<String> BASE_IBTOOL_FLAGS =
      ImmutableList.of(
          "--output-format", "human-readable-text", "--notices", "--warnings", "--errors");

  AppleBundle(
      BuildTarget buildTarget,
      ProjectFilesystem projectFilesystem,
      BuildRuleParams params,
      ActionGraphBuilder graphBuilder,
      Either<AppleBundleExtension, String> extension,
      Optional<String> productName,
      SourcePath infoPlist,
      Map<String, String> infoPlistSubstitutions,
      Optional<BuildRule> binary,
      Optional<AppleDsym> appleDsym,
      ImmutableSet<BuildRule> extraBinaries,
      AppleBundleDestinations destinations,
      AppleBundleResources resources,
      ImmutableMap<SourcePath, String> extensionBundlePaths,
      Set<SourcePath> frameworks,
      AppleCxxPlatform appleCxxPlatform,
      Optional<AppleAssetCatalog> assetCatalog,
      Optional<CoreDataModel> coreDataModel,
      Optional<SceneKitAssets> sceneKitAssets,
      Set<BuildTarget> tests,
      CodeSignIdentityStore codeSignIdentityStore,
      ProvisioningProfileStore provisioningProfileStore,
      boolean dryRunCodeSigning,
      boolean cacheable,
      boolean verifyResources,
      ImmutableList<String> codesignFlags,
      Optional<String> codesignIdentity,
      Optional<Boolean> ibtoolModuleFlag,
      ImmutableList<String> ibtoolFlags,
      Duration codesignTimeout,
      boolean copySwiftStdlibToFrameworks,
      boolean useEntitlementsWhenAdhocCodeSigning) {
    super(buildTarget, projectFilesystem, params);
    this.extension =
        extension.isLeft() ? extension.getLeft().toFileExtension() : extension.getRight();
    this.productName = productName;
    this.infoPlist = infoPlist;
    this.infoPlistSubstitutions = ImmutableMap.copyOf(infoPlistSubstitutions);
    this.binary = binary;
    Optional<SourcePath> entitlementsFile = Optional.empty();
    if (binary.isPresent()) {
      Optional<HasEntitlementsFile> hasEntitlementsFile =
          graphBuilder.requireMetadata(binary.get().getBuildTarget(), HasEntitlementsFile.class);
      if (hasEntitlementsFile.isPresent()) {
        entitlementsFile = hasEntitlementsFile.get().getEntitlementsFile();
      }
    }
    this.entitlementsFile = entitlementsFile;

    this.appleDsym = appleDsym;
    this.extraBinaries = extraBinaries;
    this.destinations = destinations;
    this.resources = resources;
    this.extensionBundlePaths = extensionBundlePaths;
    this.frameworks = frameworks;
    this.ibtool = appleCxxPlatform.getIbtool();
    this.assetCatalog = assetCatalog;
    this.coreDataModel = coreDataModel;
    this.sceneKitAssets = sceneKitAssets;
    this.binaryName = getBinaryName(getBuildTarget(), this.productName);
    this.bundleRoot =
        getBundleRoot(getProjectFilesystem(), getBuildTarget(), this.binaryName, this.extension);
    this.binaryPath = this.destinations.getExecutablesPath().resolve(this.binaryName);
    this.tests = ImmutableSortedSet.copyOf(tests);
    AppleSdk sdk = appleCxxPlatform.getAppleSdk();
    this.platform = sdk.getApplePlatform();
    this.sdkName = sdk.getName();
    this.sdkPath = appleCxxPlatform.getAppleSdkPaths().getSdkPath();
    this.sdkVersion = sdk.getVersion();
    this.minOSVersion = appleCxxPlatform.getMinVersion();
    this.platformBuildVersion = appleCxxPlatform.getBuildVersion();
    this.xcodeBuildVersion = appleCxxPlatform.getXcodeBuildVersion();
    this.xcodeVersion = appleCxxPlatform.getXcodeVersion();
    this.dryRunCodeSigning = dryRunCodeSigning;
    this.cacheable = cacheable;
    this.verifyResources = verifyResources;
    this.codesignFlags = codesignFlags;
    this.codesignIdentitySubjectName = codesignIdentity;
    this.ibtoolModuleFlag = ibtoolModuleFlag.orElse(false);
    this.ibtoolFlags = ibtoolFlags;

    bundleBinaryPath = bundleRoot.resolve(binaryPath);
    hasBinary = binary.isPresent() && binary.get().getSourcePathToOutput() != null;

    if (needCodeSign() && !adHocCodeSignIsSufficient()) {
      this.provisioningProfileStore = provisioningProfileStore;
      this.codeSignIdentitiesSupplier = codeSignIdentityStore.getIdentitiesSupplier();
    } else {
      this.provisioningProfileStore = ProvisioningProfileStore.empty();
      this.codeSignIdentitiesSupplier = Suppliers.ofInstance(ImmutableList.of());
    }
    this.codesignAllocatePath = appleCxxPlatform.getCodesignAllocate();
    this.codesign =
        appleCxxPlatform
            .getCodesignProvider()
            .resolve(graphBuilder, buildTarget.getTargetConfiguration());
    this.swiftStdlibTool =
        appleCxxPlatform.getSwiftPlatform().isPresent()
            ? appleCxxPlatform.getSwiftPlatform().get().getSwiftStdlibTool()
            : Optional.empty();
    this.lipo = appleCxxPlatform.getLipo();

    this.codesignTimeout = codesignTimeout;
    this.copySwiftStdlibToFrameworks = copySwiftStdlibToFrameworks;
    this.useEntitlementsWhenAdhocCodeSigning = useEntitlementsWhenAdhocCodeSigning;
  }

  public static String getBinaryName(BuildTarget buildTarget, Optional<String> productName) {
    return productName.orElse(buildTarget.getShortName());
  }

  public static Path getBundleRoot(
      ProjectFilesystem filesystem, BuildTarget buildTarget, String binaryName, String extension) {
    return BuildTargetPaths.getGenPath(filesystem, buildTarget, "%s")
        .resolve(binaryName + "." + extension);
  }

  public String getExtension() {
    return extension;
  }

  @Override
  public SourcePath getSourcePathToOutput() {
    return ExplicitBuildTargetSourcePath.of(getBuildTarget(), bundleRoot);
  }

  public Path getInfoPlistPath() {
    return getMetadataPath().resolve("Info.plist");
  }

  public Path getUnzippedOutputFilePathToBinary() {
    return this.binaryPath;
  }

  private Path getMetadataPath() {
    return bundleRoot.resolve(destinations.getMetadataPath());
  }

  public String getPlatformName() {
    return platform.getName();
  }

  public Optional<BuildRule> getBinary() {
    return binary;
  }

  public Optional<AppleDsym> getAppleDsym() {
    return appleDsym;
  }

  public boolean isLegacyWatchApp() {
    return extension.equals(AppleBundleExtension.APP.toFileExtension())
        && binary.isPresent()
        && binary
            .get()
            .getBuildTarget()
            .getFlavors()
            .contains(AppleBinaryDescription.LEGACY_WATCH_FLAVOR);
  }

  @Override
  public ImmutableList<Step> getBuildSteps(
      BuildContext context, BuildableContext buildableContext) {
    ImmutableList.Builder<Step> stepsBuilder = ImmutableList.builder();

    stepsBuilder.addAll(
        MakeCleanDirectoryStep.of(
            BuildCellRelativePath.fromCellRelativePath(
                context.getBuildCellRootPath(), getProjectFilesystem(), bundleRoot)));

    Path resourcesDestinationPath = bundleRoot.resolve(this.destinations.getResourcesPath());
    if (assetCatalog.isPresent()) {
      stepsBuilder.add(
          MkdirStep.of(
              BuildCellRelativePath.fromCellRelativePath(
                  context.getBuildCellRootPath(),
                  getProjectFilesystem(),
                  resourcesDestinationPath)));
      Path bundleDir = assetCatalog.get().getOutputDir();
      stepsBuilder.add(
          CopyStep.forDirectory(
              getProjectFilesystem(),
              bundleDir,
              resourcesDestinationPath,
              CopyStep.DirectoryMode.CONTENTS_ONLY));
    }

    if (coreDataModel.isPresent()) {
      stepsBuilder.add(
          MkdirStep.of(
              BuildCellRelativePath.fromCellRelativePath(
                  context.getBuildCellRootPath(),
                  getProjectFilesystem(),
                  resourcesDestinationPath)));
      stepsBuilder.add(
          CopyStep.forDirectory(
              getProjectFilesystem(),
              context
                  .getSourcePathResolver()
                  .getRelativePath(coreDataModel.get().getSourcePathToOutput()),
              resourcesDestinationPath,
              CopyStep.DirectoryMode.CONTENTS_ONLY));
    }

    if (sceneKitAssets.isPresent()) {
      stepsBuilder.add(
          MkdirStep.of(
              BuildCellRelativePath.fromCellRelativePath(
                  context.getBuildCellRootPath(),
                  getProjectFilesystem(),
                  resourcesDestinationPath)));
      stepsBuilder.add(
          CopyStep.forDirectory(
              getProjectFilesystem(),
              context
                  .getSourcePathResolver()
                  .getRelativePath(sceneKitAssets.get().getSourcePathToOutput()),
              resourcesDestinationPath,
              CopyStep.DirectoryMode.CONTENTS_ONLY));
    }

    Path metadataPath = getMetadataPath();

    Path infoPlistInputPath = context.getSourcePathResolver().getAbsolutePath(infoPlist);
    Path infoPlistSubstitutionTempPath =
        BuildTargetPaths.getScratchPath(getProjectFilesystem(), getBuildTarget(), "%s.plist");
    Path infoPlistOutputPath = metadataPath.resolve("Info.plist");

    stepsBuilder.add(
        MkdirStep.of(
            BuildCellRelativePath.fromCellRelativePath(
                context.getBuildCellRootPath(), getProjectFilesystem(), metadataPath)));

    if (needsPkgInfoFile()) {
      // TODO(bhamiltoncx): This is only appropriate for .app bundles.
      stepsBuilder.add(
          new WriteFileStep(
              getProjectFilesystem(),
              "APPLWRUN",
              metadataPath.resolve("PkgInfo"),
              /* executable */ false));
    }

    stepsBuilder.add(
        MkdirStep.of(
            BuildCellRelativePath.fromCellRelativePath(
                context.getBuildCellRootPath(),
                getProjectFilesystem(),
                infoPlistSubstitutionTempPath.getParent())),
        new FindAndReplaceStep(
            getProjectFilesystem(),
            infoPlistInputPath,
            infoPlistSubstitutionTempPath,
            InfoPlistSubstitution.createVariableExpansionFunction(
                withDefaults(
                    infoPlistSubstitutions,
                    ImmutableMap.of(
                        "EXECUTABLE_NAME", binaryName,
                        "PRODUCT_NAME", binaryName)))),
        new PlistProcessStep(
            getProjectFilesystem(),
            infoPlistSubstitutionTempPath,
            assetCatalog.map(AppleAssetCatalog::getOutputPlist),
            infoPlistOutputPath,
            getInfoPlistAdditionalKeys(),
            getInfoPlistOverrideKeys(),
            PlistProcessStep.OutputFormat.BINARY));

    if (hasBinary) {
      appendCopyBinarySteps(stepsBuilder, context);
      appendCopyDsymStep(stepsBuilder, buildableContext, context);
    }

    addStepsToCopyResources(context, stepsBuilder);

    ImmutableList.Builder<Path> codeSignOnCopyPathsBuilder = ImmutableList.builder();

    addStepsToCopyExtensionBundlesDependencies(context, stepsBuilder, codeSignOnCopyPathsBuilder);

    for (SourcePath path : resources.getResourceVariantFiles()) {
      Path variantFilePath = context.getSourcePathResolver().getAbsolutePath(path);

      Path variantDirectory = variantFilePath.getParent();
      if (variantDirectory == null || !variantDirectory.toString().endsWith(".lproj")) {
        throw new HumanReadableException(
            "Variant files have to be in a directory with name ending in '.lproj', "
                + "but '%s' is not.",
            variantFilePath);
      }

      Path bundleDestinationPath = bundleRoot.resolve(destinations.getResourcesPath());
      Path bundleVariantDestinationPath =
          bundleDestinationPath.resolve(variantDirectory.getFileName());
      stepsBuilder.add(
          MkdirStep.of(
              BuildCellRelativePath.fromCellRelativePath(
                  context.getBuildCellRootPath(),
                  getProjectFilesystem(),
                  bundleVariantDestinationPath)));

      Path destinationPath = bundleVariantDestinationPath.resolve(variantFilePath.getFileName());
      addResourceProcessingSteps(
          context.getSourcePathResolver(), variantFilePath, destinationPath, stepsBuilder);
    }

    if (!frameworks.isEmpty()) {
      Path frameworksDestinationPath = bundleRoot.resolve(this.destinations.getFrameworksPath());
      stepsBuilder.add(
          MkdirStep.of(
              BuildCellRelativePath.fromCellRelativePath(
                  context.getBuildCellRootPath(),
                  getProjectFilesystem(),
                  frameworksDestinationPath)));
      for (SourcePath framework : frameworks) {
        Path srcPath = context.getSourcePathResolver().getAbsolutePath(framework);
        stepsBuilder.add(
            CopyStep.forDirectory(
                getProjectFilesystem(),
                srcPath,
                frameworksDestinationPath,
                CopyStep.DirectoryMode.DIRECTORY_AND_CONTENTS));
        codeSignOnCopyPathsBuilder.add(frameworksDestinationPath.resolve(srcPath.getFileName()));
      }
    }

<<<<<<< HEAD
    if (needCodeSign() && false) {
      Optional<Path> signingEntitlementsTempPath;
=======
    if (needCodeSign()) {
      Optional<Path> signingEntitlementsTempPath = Optional.empty();
>>>>>>> f7aba030
      Supplier<CodeSignIdentity> codeSignIdentitySupplier;

      if (adHocCodeSignIsSufficient()) {
        if (useEntitlementsWhenAdhocCodeSigning) {
          signingEntitlementsTempPath = prepareEntitlementsPlistFile(context, stepsBuilder);
        }
        CodeSignIdentity identity =
            codesignIdentitySubjectName
                .map(id -> CodeSignIdentity.ofAdhocSignedWithSubjectCommonName(id))
                .orElse(CodeSignIdentity.AD_HOC);
        codeSignIdentitySupplier = () -> identity;
      } else {
        // Copy the .mobileprovision file if the platform requires it, and sign the executable.
        Optional<Path> entitlementsPlist = prepareEntitlementsPlistFile(context, stepsBuilder);
        signingEntitlementsTempPath =
            Optional.of(
                BuildTargetPaths.getScratchPath(
                    getProjectFilesystem(), getBuildTarget(), "%s.xcent"));

        Path dryRunResultPath = bundleRoot.resolve(PP_DRY_RUN_RESULT_FILE);

        ProvisioningProfileCopyStep provisioningProfileCopyStep =
            new ProvisioningProfileCopyStep(
                getProjectFilesystem(),
                infoPlistOutputPath,
                platform,
                Optional.empty(), // Provisioning profile UUID -- find automatically.
                entitlementsPlist,
                provisioningProfileStore,
                resourcesDestinationPath.resolve("embedded.mobileprovision"),
                dryRunCodeSigning
                    ? bundleRoot.resolve(CODE_SIGN_DRY_RUN_ENTITLEMENTS_FILE)
                    : signingEntitlementsTempPath.get(),
                codeSignIdentitiesSupplier,
                dryRunCodeSigning ? Optional.of(dryRunResultPath) : Optional.empty());
        stepsBuilder.add(provisioningProfileCopyStep);

        codeSignIdentitySupplier =
            () -> {
              // Using getUnchecked here because the previous step should already throw if exception
              // occurred, and this supplier would never be evaluated.
              Optional<ProvisioningProfileMetadata> selectedProfile =
                  Futures.getUnchecked(
                      provisioningProfileCopyStep.getSelectedProvisioningProfileFuture());

              if (!selectedProfile.isPresent()) {
                // This should only happen in dry-run codesign mode (since otherwise an exception
                // would have been thrown already.)  Still, we need to return *something*.
                Preconditions.checkState(dryRunCodeSigning);
                return CodeSignIdentity.AD_HOC;
              }

              ImmutableSet<HashCode> fingerprints =
                  selectedProfile.get().getDeveloperCertificateFingerprints();
              if (fingerprints.isEmpty()) {
                // No constraints, pick an arbitrary identity.
                // If no identities are available, use an ad-hoc identity.
                return Iterables.getFirst(
                    codeSignIdentitiesSupplier.get(), CodeSignIdentity.AD_HOC);
              }
              for (CodeSignIdentity identity : codeSignIdentitiesSupplier.get()) {
                if (identity.getFingerprint().isPresent()
                    && fingerprints.contains(identity.getFingerprint().get())) {
                  return identity;
                }
              }

              throw new HumanReadableException(
                  "No code sign identity available for provisioning profile: %s\n"
                      + "Profile requires an identity with one of the following SHA1 fingerprints "
                      + "available in your keychain: \n  %s",
                  selectedProfile.get().getProfilePath(), Joiner.on("\n  ").join(fingerprints));
            };
      }

      addSwiftStdlibStepIfNeeded(
          context.getSourcePathResolver(),
          bundleRoot.resolve(destinations.getFrameworksPath()),
          dryRunCodeSigning ? Optional.empty() : Optional.of(codeSignIdentitySupplier),
          stepsBuilder,
          false /* is for packaging? */);

      for (BuildRule extraBinary : extraBinaries) {
        Path outputPath = getBundleBinaryPathForBuildRule(extraBinary);
        codeSignOnCopyPathsBuilder.add(outputPath);
      }

      for (Path codeSignOnCopyPath : codeSignOnCopyPathsBuilder.build()) {
        stepsBuilder.add(
            new CodeSignStep(
                getProjectFilesystem(),
                context.getSourcePathResolver(),
                codeSignOnCopyPath,
                Optional.empty(),
                codeSignIdentitySupplier,
                codesign,
                codesignAllocatePath,
                dryRunCodeSigning
                    ? Optional.of(codeSignOnCopyPath.resolve(CODE_SIGN_DRY_RUN_ARGS_FILE))
                    : Optional.empty(),
                codesignFlags,
                codesignTimeout));
      }

      stepsBuilder.add(
          new CodeSignStep(
              getProjectFilesystem(),
              context.getSourcePathResolver(),
              bundleRoot,
              signingEntitlementsTempPath,
              codeSignIdentitySupplier,
              codesign,
              codesignAllocatePath,
              dryRunCodeSigning
                  ? Optional.of(bundleRoot.resolve(CODE_SIGN_DRY_RUN_ARGS_FILE))
                  : Optional.empty(),
              codesignFlags,
              codesignTimeout));
    } else {
      addSwiftStdlibStepIfNeeded(
          context.getSourcePathResolver(),
          bundleRoot.resolve(destinations.getFrameworksPath()),
          Optional.empty(),
          stepsBuilder,
          false /* is for packaging? */);
    }

    // Ensure the bundle directory is archived so we can fetch it later.
    buildableContext.recordArtifact(
        context.getSourcePathResolver().getRelativePath(getSourcePathToOutput()));

    return stepsBuilder.build();
  }

  private Optional<Path> prepareEntitlementsPlistFile(
      BuildContext context, ImmutableList.Builder<Step> stepsBuilder) {

    Optional<Path> entitlementsPlist;

    // Try to use the entitlements file specified in the bundle's binary first.
    entitlementsPlist =
        entitlementsFile.map(p -> context.getSourcePathResolver().getAbsolutePath(p));

    // Fall back to getting CODE_SIGN_ENTITLEMENTS from info_plist_substitutions.
    if (!entitlementsPlist.isPresent()) {
      Path srcRoot = getProjectFilesystem().getRootPath().resolve(getBuildTarget().getBasePath());
      Optional<String> entitlementsPlistString =
          InfoPlistSubstitution.getVariableExpansionForPlatform(
              CODE_SIGN_ENTITLEMENTS,
              platform.getName(),
              withDefaults(
                  infoPlistSubstitutions,
                  ImmutableMap.of(
                      "SOURCE_ROOT", srcRoot.toString(),
                      "SRCROOT", srcRoot.toString())));
      entitlementsPlist =
          entitlementsPlistString.map(
              entitlementsPlistName -> {
                ProjectFilesystem filesystem = getProjectFilesystem();
                Path originalEntitlementsPlist = srcRoot.resolve(Paths.get(entitlementsPlistName));
                Path entitlementsPlistWithSubstitutions =
                    BuildTargetPaths.getScratchPath(
                        filesystem, getBuildTarget(), "%s-Entitlements.plist");

                stepsBuilder.add(
                    new FindAndReplaceStep(
                        filesystem,
                        originalEntitlementsPlist,
                        entitlementsPlistWithSubstitutions,
                        InfoPlistSubstitution.createVariableExpansionFunction(
                            infoPlistSubstitutions)));

                return filesystem.resolve(entitlementsPlistWithSubstitutions);
              });
    }
    return entitlementsPlist;
  }

  private void verifyResourceConflicts(
      AppleBundleResources resources, SourcePathResolver resolver) {
    // Ensure there are no resources that will overwrite each other
    // TODO: handle ResourceDirsContainingResourceDirs
    for (AppleBundleDestination destination : resources.getAllDestinations()) {
      Set<Path> resourcePaths = new HashSet<>();
      for (SourcePath path :
          Iterables.concat(
              resources.getResourceDirsForDestination(destination),
              resources.getResourceFilesForDestination(destination))) {
        Path pathInBundle = resolver.getRelativePath(path).getFileName();
        if (resourcePaths.contains(pathInBundle)) {
          throw new HumanReadableException(
              "Bundle contains multiple resources with path %s", pathInBundle);
        } else {
          resourcePaths.add(pathInBundle);
        }
      }
    }
  }

  private boolean needsPkgInfoFile() {
    return !(extension.equals(AppleBundleExtension.XPC.toFileExtension())
        || extension.equals(AppleBundleExtension.QLGENERATOR.toFileExtension()));
  }

  private void appendCopyBinarySteps(
      ImmutableList.Builder<Step> stepsBuilder, BuildContext context) {
    Preconditions.checkArgument(hasBinary);

    Path binaryOutputPath =
        context
            .getSourcePathResolver()
            .getAbsolutePath(Objects.requireNonNull(binary.get().getSourcePathToOutput()));

    ImmutableMap.Builder<Path, Path> binariesBuilder = ImmutableMap.builder();
    binariesBuilder.put(bundleBinaryPath, binaryOutputPath);

    for (BuildRule extraBinary : extraBinaries) {
      Path outputPath =
          context.getSourcePathResolver().getRelativePath(extraBinary.getSourcePathToOutput());
      Path bundlePath = getBundleBinaryPathForBuildRule(extraBinary);
      binariesBuilder.put(bundlePath, outputPath);
    }

    copyBinariesIntoBundle(stepsBuilder, context, binariesBuilder.build());
    copyAnotherCopyOfWatchKitStub(stepsBuilder, context, binaryOutputPath);
  }

  private Path getBundleBinaryPathForBuildRule(BuildRule buildRule) {
    BuildTarget unflavoredTarget = buildRule.getBuildTarget().withFlavors();
    String binaryName = getBinaryName(unflavoredTarget, Optional.empty());
    Path pathRelativeToBundleRoot = destinations.getExecutablesPath().resolve(binaryName);
    return bundleRoot.resolve(pathRelativeToBundleRoot);
  }

  /**
   * @param binariesMap A map from destination to source. Destination is deliberately used as a key
   *     prevent multiple sources overwriting the same destination.
   */
  private void copyBinariesIntoBundle(
      ImmutableList.Builder<Step> stepsBuilder,
      BuildContext context,
      ImmutableMap<Path, Path> binariesMap) {
    stepsBuilder.add(
        MkdirStep.of(
            BuildCellRelativePath.fromCellRelativePath(
                context.getBuildCellRootPath(),
                getProjectFilesystem(),
                bundleRoot.resolve(this.destinations.getExecutablesPath()))));

    binariesMap.forEach(
        (binaryBundlePath, binaryOutputPath) -> {
          stepsBuilder.add(
              CopyStep.forFile(getProjectFilesystem(), binaryOutputPath, binaryBundlePath));
        });
  }

  private void copyAnotherCopyOfWatchKitStub(
      ImmutableList.Builder<Step> stepsBuilder, BuildContext context, Path binaryOutputPath) {
    if ((isLegacyWatchApp() || platform.getName().contains("watch"))
        && binary.get() instanceof WriteFile) {
      Path watchKitStubDir = bundleRoot.resolve("_WatchKitStub");
      stepsBuilder.add(
          MkdirStep.of(
              BuildCellRelativePath.fromCellRelativePath(
                  context.getBuildCellRootPath(), getProjectFilesystem(), watchKitStubDir)),
          CopyStep.forFile(
              getProjectFilesystem(), binaryOutputPath, watchKitStubDir.resolve("WK")));
    }
  }

  private void appendCopyDsymStep(
      ImmutableList.Builder<Step> stepsBuilder,
      BuildableContext buildableContext,
      BuildContext buildContext) {
    if (appleDsym.isPresent()) {
      stepsBuilder.add(
          CopyStep.forDirectory(
              getProjectFilesystem(),
              buildContext
                  .getSourcePathResolver()
                  .getAbsolutePath(appleDsym.get().getSourcePathToOutput()),
              bundleRoot.getParent(),
              CopyStep.DirectoryMode.DIRECTORY_AND_CONTENTS));
      appendDsymRenameStepToMatchBundleName(stepsBuilder, buildableContext, buildContext);
    }
  }

  private void appendDsymRenameStepToMatchBundleName(
      ImmutableList.Builder<Step> stepsBuilder,
      BuildableContext buildableContext,
      BuildContext buildContext) {
    Preconditions.checkArgument(hasBinary && appleDsym.isPresent());

    // rename dSYM bundle to match bundle name
    Path dsymPath =
        buildContext
            .getSourcePathResolver()
            .getRelativePath(appleDsym.get().getSourcePathToOutput());
    Path dsymSourcePath = bundleRoot.getParent().resolve(dsymPath.getFileName());
    Path dsymDestinationPath =
        bundleRoot
            .getParent()
            .resolve(bundleRoot.getFileName() + "." + AppleBundleExtension.DSYM.toFileExtension());
    stepsBuilder.add(
        RmStep.of(
                BuildCellRelativePath.fromCellRelativePath(
                    buildContext.getBuildCellRootPath(),
                    getProjectFilesystem(),
                    dsymDestinationPath))
            .withRecursive(true));
    stepsBuilder.add(new MoveStep(getProjectFilesystem(), dsymSourcePath, dsymDestinationPath));

    String dwarfFilename =
        AppleDsym.getDwarfFilenameForDsymTarget(appleDsym.get().getBuildTarget());

    // rename DWARF file inside dSYM bundle to match bundle name
    Path dwarfFolder = dsymDestinationPath.resolve(AppleDsym.DSYM_DWARF_FILE_FOLDER);
    Path dwarfSourcePath = dwarfFolder.resolve(dwarfFilename);
    Path dwarfDestinationPath = dwarfFolder.resolve(MorePaths.getNameWithoutExtension(bundleRoot));
    stepsBuilder.add(new MoveStep(getProjectFilesystem(), dwarfSourcePath, dwarfDestinationPath));

    // record dSYM so we can fetch it from cache
    buildableContext.recordArtifact(dsymDestinationPath);
  }

  private void addStepsToCopyResources(
      BuildContext context, ImmutableList.Builder<Step> stepsBuilder) {
    boolean hasNoResourceToCopy =
        resources.getResourceDirs().isEmpty()
            && resources.getDirsContainingResourceDirs().isEmpty()
            && resources.getResourceFiles().isEmpty();
    if (hasNoResourceToCopy) {
      return;
    }
    if (verifyResources) {
      verifyResourceConflicts(resources, context.getSourcePathResolver());
    }

    for (AppleBundleDestination bundleDestination : resources.getAllDestinations()) {
      Path bundleDestinationPath = bundleRoot.resolve(bundleDestination.getPath(destinations));
      stepsBuilder.add(
          MkdirStep.of(
              BuildCellRelativePath.fromCellRelativePath(
                  context.getBuildCellRootPath(), getProjectFilesystem(), bundleDestinationPath)));
    }

    for (SourcePathWithAppleBundleDestination dirWithDestination : resources.getResourceDirs()) {
      Path bundleDestinationPath =
          bundleRoot.resolve(dirWithDestination.getDestination().getPath(destinations));
      stepsBuilder.add(
          CopyStep.forDirectory(
              getProjectFilesystem(),
              context.getSourcePathResolver().getAbsolutePath(dirWithDestination.getSourcePath()),
              bundleDestinationPath,
              CopyStep.DirectoryMode.DIRECTORY_AND_CONTENTS));
    }

    for (SourcePathWithAppleBundleDestination dirWithDestination :
        resources.getDirsContainingResourceDirs()) {
      Path bundleDestinationPath =
          bundleRoot.resolve(dirWithDestination.getDestination().getPath(destinations));
      stepsBuilder.add(
          CopyStep.forDirectory(
              getProjectFilesystem(),
              context.getSourcePathResolver().getAbsolutePath(dirWithDestination.getSourcePath()),
              bundleDestinationPath,
              CopyStep.DirectoryMode.CONTENTS_ONLY));
    }

    for (SourcePathWithAppleBundleDestination fileWithDestination : resources.getResourceFiles()) {
      Path resolvedFilePath =
          context.getSourcePathResolver().getAbsolutePath(fileWithDestination.getSourcePath());
      Path bundleDestinationPath =
          bundleRoot.resolve(fileWithDestination.getDestination().getPath(destinations));
      Path destinationPath = bundleDestinationPath.resolve(resolvedFilePath.getFileName());
      addResourceProcessingSteps(
          context.getSourcePathResolver(), resolvedFilePath, destinationPath, stepsBuilder);
    }
  }

  private void addStepsToCopyExtensionBundlesDependencies(
      BuildContext context,
      ImmutableList.Builder<Step> stepsBuilder,
      ImmutableList.Builder<Path> codeSignOnCopyPathsBuilder) {
    for (Map.Entry<SourcePath, String> entry : extensionBundlePaths.entrySet()) {
      Path srcPath = context.getSourcePathResolver().getAbsolutePath(entry.getKey());
      Path destPath = bundleRoot.resolve(entry.getValue());
      stepsBuilder.add(
          MkdirStep.of(
              BuildCellRelativePath.fromCellRelativePath(
                  context.getBuildCellRootPath(), getProjectFilesystem(), destPath)));
      stepsBuilder.add(
          CopyStep.forDirectory(
              getProjectFilesystem(),
              srcPath,
              destPath,
              CopyStep.DirectoryMode.DIRECTORY_AND_CONTENTS));
      if (srcPath.toString().endsWith("." + FRAMEWORK_EXTENSION)) {
        codeSignOnCopyPathsBuilder.add(destPath.resolve(srcPath.getFileName()));
      }
    }
  }

  public static ImmutableMap<String, String> withDefaults(
      ImmutableMap<String, String> map, ImmutableMap<String, String> defaults) {
    ImmutableMap.Builder<String, String> builder =
        ImmutableMap.<String, String>builder().putAll(map);
    for (ImmutableMap.Entry<String, String> entry : defaults.entrySet()) {
      if (!map.containsKey(entry.getKey())) {
        builder = builder.put(entry.getKey(), entry.getValue());
      }
    }
    return builder.build();
  }

  private boolean needsLSRequiresIPhoneOSInfoPlistKeyOnMac() {
    return !extension.equals(AppleBundleExtension.XPC.toFileExtension());
  }

  private ImmutableMap<String, NSObject> getInfoPlistOverrideKeys() {
    ImmutableMap.Builder<String, NSObject> keys = ImmutableMap.builder();

    if (platform.getType() == ApplePlatformType.MAC) {
      if (needsLSRequiresIPhoneOSInfoPlistKeyOnMac()) {
        keys.put("LSRequiresIPhoneOS", new NSNumber(false));
      }
    } else if (!platform.getType().isWatch() && !isLegacyWatchApp()) {
      keys.put("LSRequiresIPhoneOS", new NSNumber(true));
    }

    return keys.build();
  }

  private boolean needsAppInfoPlistKeysOnMac() {
    // XPC bundles on macOS don't require app-specific keys
    // (which also confuses Finder in displaying the XPC bundles as apps)
    return !extension.equals(AppleBundleExtension.XPC.toFileExtension());
  }

  private ImmutableMap<String, NSObject> getInfoPlistAdditionalKeys() {
    ImmutableMap.Builder<String, NSObject> keys = ImmutableMap.builder();

    switch (platform.getType()) {
      case MAC:
        if (needsAppInfoPlistKeysOnMac()) {
          keys.put("NSHighResolutionCapable", new NSNumber(true));
          keys.put("NSSupportsAutomaticGraphicsSwitching", new NSNumber(true));
        }
        keys.put("CFBundleSupportedPlatforms", new NSArray(new NSString("MacOSX")));
        break;
      case IOS_DEVICE:
        keys.put("CFBundleSupportedPlatforms", new NSArray(new NSString("iPhoneOS")));
        break;
      case IOS_SIMULATOR:
        keys.put("CFBundleSupportedPlatforms", new NSArray(new NSString("iPhoneSimulator")));
        break;
      case WATCH_DEVICE:
        if (!isLegacyWatchApp()) {
          keys.put("CFBundleSupportedPlatforms", new NSArray(new NSString("WatchOS")));
        }
        break;
      case WATCH_SIMULATOR:
        if (!isLegacyWatchApp()) {
          keys.put("CFBundleSupportedPlatforms", new NSArray(new NSString("WatchSimulator")));
        }
        break;
      case TV_DEVICE:
      case TV_SIMULATOR:
      case UNKNOWN:
        break;
    }

    keys.put("DTPlatformName", new NSString(platform.getName()));
    keys.put("DTPlatformVersion", new NSString(sdkVersion));
    keys.put("DTSDKName", new NSString(sdkName + sdkVersion));
    keys.put("MinimumOSVersion", new NSString(minOSVersion));
    if (platformBuildVersion.isPresent()) {
      keys.put("DTPlatformBuild", new NSString(platformBuildVersion.get()));
      keys.put("DTSDKBuild", new NSString(platformBuildVersion.get()));
    }

    if (xcodeBuildVersion.isPresent()) {
      keys.put("DTXcodeBuild", new NSString(xcodeBuildVersion.get()));
    }

    if (xcodeVersion.isPresent()) {
      keys.put("DTXcode", new NSString(xcodeVersion.get()));
    }

    return keys.build();
  }

  public void addSwiftStdlibStepIfNeeded(
      SourcePathResolver resolver,
      Path destinationPath,
      Optional<Supplier<CodeSignIdentity>> codeSignIdentitySupplier,
      ImmutableList.Builder<Step> stepsBuilder,
      boolean isForPackaging) {
    // It's apparently safe to run this even on a non-swift bundle (in that case, no libs
    // are copied over).
    boolean shouldCopySwiftStdlib =
        !extension.equals(AppleBundleExtension.APPEX.toFileExtension())
            && (!extension.equals(AppleBundleExtension.FRAMEWORK.toFileExtension())
                || copySwiftStdlibToFrameworks);

    if (swiftStdlibTool.isPresent() && shouldCopySwiftStdlib) {
      String tempDirPattern = isForPackaging ? "__swift_packaging_temp__%s" : "__swift_temp__%s";
      stepsBuilder.add(
          new SwiftStdlibStep(
              getProjectFilesystem().getRootPath(),
              BuildTargetPaths.getScratchPath(
                  getProjectFilesystem(), getBuildTarget(), tempDirPattern),
              this.sdkPath,
              destinationPath,
              swiftStdlibTool.get().getCommandPrefix(resolver),
              lipo.getCommandPrefix(resolver),
              bundleBinaryPath,
              ImmutableSet.of(destinations.getFrameworksPath(), destinations.getPlugInsPath()),
              codeSignIdentitySupplier));
    }
  }

  private void addStoryboardProcessingSteps(
      SourcePathResolver resolver,
      Path sourcePath,
      Path destinationPath,
      ImmutableList.Builder<Step> stepsBuilder) {
    ImmutableList<String> modifiedFlags =
        ImmutableList.<String>builder().addAll(BASE_IBTOOL_FLAGS).addAll(ibtoolFlags).build();

    if (platform.getName().contains("watch") || isLegacyWatchApp()) {
      LOG.debug(
          "Compiling storyboard %s to storyboardc %s and linking", sourcePath, destinationPath);

      Path compiledStoryboardPath =
          BuildTargetPaths.getScratchPath(
              getProjectFilesystem(), getBuildTarget(), "%s.storyboardc");

      stepsBuilder.add(
          new IbtoolStep(
              getProjectFilesystem(),
              ibtool.getEnvironment(resolver),
              ibtool.getCommandPrefix(resolver),
              ibtoolModuleFlag ? Optional.of(binaryName) : Optional.empty(),
              ImmutableList.<String>builder()
                  .addAll(modifiedFlags)
                  .add("--target-device", "watch", "--compile")
                  .build(),
              sourcePath,
              compiledStoryboardPath));

      stepsBuilder.add(
          new IbtoolStep(
              getProjectFilesystem(),
              ibtool.getEnvironment(resolver),
              ibtool.getCommandPrefix(resolver),
              ibtoolModuleFlag ? Optional.of(binaryName) : Optional.empty(),
              ImmutableList.<String>builder()
                  .addAll(modifiedFlags)
                  .add("--target-device", "watch", "--link")
                  .build(),
              compiledStoryboardPath,
              destinationPath.getParent()));

    } else {
      LOG.debug("Compiling storyboard %s to storyboardc %s", sourcePath, destinationPath);

      String compiledStoryboardFilename =
          Files.getNameWithoutExtension(destinationPath.toString()) + ".storyboardc";

      Path compiledStoryboardPath = destinationPath.getParent().resolve(compiledStoryboardFilename);

      stepsBuilder.add(
          new IbtoolStep(
              getProjectFilesystem(),
              ibtool.getEnvironment(resolver),
              ibtool.getCommandPrefix(resolver),
              ibtoolModuleFlag ? Optional.of(binaryName) : Optional.empty(),
              ImmutableList.<String>builder().addAll(modifiedFlags).add("--compile").build(),
              sourcePath,
              compiledStoryboardPath));
    }
  }

  private void addResourceProcessingSteps(
      SourcePathResolver resolver,
      Path sourcePath,
      Path destinationPath,
      ImmutableList.Builder<Step> stepsBuilder) {
    String sourcePathExtension =
        Files.getFileExtension(sourcePath.toString()).toLowerCase(Locale.US);
    switch (sourcePathExtension) {
      case "plist":
      case "stringsdict":
        LOG.debug("Converting plist %s to binary plist %s", sourcePath, destinationPath);
        stepsBuilder.add(
            new PlistProcessStep(
                getProjectFilesystem(),
                sourcePath,
                Optional.empty(),
                destinationPath,
                ImmutableMap.of(),
                ImmutableMap.of(),
                PlistProcessStep.OutputFormat.BINARY));
        break;
      case "storyboard":
        addStoryboardProcessingSteps(resolver, sourcePath, destinationPath, stepsBuilder);
        break;
      case "xib":
        String compiledNibFilename =
            Files.getNameWithoutExtension(destinationPath.toString()) + ".nib";
        Path compiledNibPath = destinationPath.getParent().resolve(compiledNibFilename);
        LOG.debug("Compiling XIB %s to NIB %s", sourcePath, destinationPath);
        stepsBuilder.add(
            new IbtoolStep(
                getProjectFilesystem(),
                ibtool.getEnvironment(resolver),
                ibtool.getCommandPrefix(resolver),
                ibtoolModuleFlag ? Optional.of(binaryName) : Optional.empty(),
                ImmutableList.<String>builder()
                    .addAll(BASE_IBTOOL_FLAGS)
                    .addAll(ibtoolFlags)
                    .addAll(ImmutableList.of("--compile"))
                    .build(),
                sourcePath,
                compiledNibPath));
        break;
      default:
        stepsBuilder.add(CopyStep.forFile(getProjectFilesystem(), sourcePath, destinationPath));
        break;
    }
  }

  @Override
  public boolean isTestedBy(BuildTarget testRule) {
    if (tests.contains(testRule)) {
      return true;
    }

    if (binary.isPresent()) {
      BuildRule binaryRule = binary.get();
      if (binaryRule instanceof NativeTestable) {
        return ((NativeTestable) binaryRule).isTestedBy(testRule);
      }
    }

    return false;
  }

  @Override
  public CxxPreprocessorInput getPrivateCxxPreprocessorInput(
      CxxPlatform cxxPlatform, ActionGraphBuilder graphBuilder) {
    if (binary.isPresent()) {
      BuildRule binaryRule = binary.get();
      if (binaryRule instanceof NativeTestable) {
        return ((NativeTestable) binaryRule)
            .getPrivateCxxPreprocessorInput(cxxPlatform, graphBuilder);
      }
    }
    return CxxPreprocessorInput.of();
  }

  private boolean adHocCodeSignIsSufficient() {
    return ApplePlatform.adHocCodeSignIsSufficient(platform.getName());
  }

  // .framework bundles will be code-signed when they're copied into the containing bundle.
  private boolean needCodeSign() {
    return binary.isPresent()
        && ApplePlatform.needsCodeSign(platform.getName())
        && !extension.equals(FRAMEWORK_EXTENSION);
  }

  @Override
  public BuildRule getBinaryBuildRule() {
    return binary.get();
  }

  @Override
  public Stream<BuildTarget> getRuntimeDeps(BuildRuleResolver buildRuleResolver) {
    // When "running" an app bundle, ensure debug symbols are available.
    if (binary.get() instanceof HasAppleDebugSymbolDeps) {
      List<BuildRule> symbolDeps =
          ((HasAppleDebugSymbolDeps) binary.get())
              .getAppleDebugSymbolDeps()
              .collect(Collectors.toList());
      if (!symbolDeps.isEmpty()) {
        return Stream.concat(Stream.of(binary.get()), symbolDeps.stream())
            .map(BuildRule::getBuildTarget);
      }
    }
    return Stream.empty();
  }

  @Override
  public boolean isCacheable() {
    return cacheable;
  }

  @Override
  public Tool getExecutableCommand() {
    return new CommandTool.Builder()
        .addArg(SourcePathArg.of(PathSourcePath.of(getProjectFilesystem(), bundleBinaryPath)))
        .build();
  }
}<|MERGE_RESOLUTION|>--- conflicted
+++ resolved
@@ -515,13 +515,8 @@
       }
     }
 
-<<<<<<< HEAD
     if (needCodeSign() && false) {
-      Optional<Path> signingEntitlementsTempPath;
-=======
-    if (needCodeSign()) {
       Optional<Path> signingEntitlementsTempPath = Optional.empty();
->>>>>>> f7aba030
       Supplier<CodeSignIdentity> codeSignIdentitySupplier;
 
       if (adHocCodeSignIsSufficient()) {
